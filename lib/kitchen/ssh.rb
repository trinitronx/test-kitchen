--- conflicted
+++ resolved
@@ -16,18 +16,11 @@
 # See the License for the specific language governing permissions and
 # limitations under the License.
 
-<<<<<<< HEAD
-require 'logger'
-require 'net/ssh'
-require 'net/scp'
-require 'net/ssh/proxy/command'
-require 'socket'
-=======
 require "logger"
 require "net/ssh"
 require "net/scp"
+require "net/ssh/proxy/command"
 require "socket"
->>>>>>> 32088d61
 
 require "kitchen/errors"
 require "kitchen/login_command"
@@ -146,17 +139,6 @@
     #
     # @return [LoginCommand] the login command
     def login_command
-<<<<<<< HEAD
-      args  = %W{ -o UserKnownHostsFile=/dev/null }
-      args += %W{ -o StrictHostKeyChecking=no }
-      args += %W{ -o IdentitiesOnly=yes } if options[:keys]
-      args += %W{ -o LogLevel=#{logger.debug? ? "VERBOSE" : "ERROR"} }
-      args += %W{ -o ForwardAgent=#{options[:forward_agent] ? "yes" : "no"} } if options.key? :forward_agent
-      args += %W{ -o ProxyCommand=#{options[:proxy_command]} } if options[:proxy_command]
-      Array(options[:keys]).each { |ssh_key| args += %W{ -i #{ssh_key}} }
-      args += %W{ -p #{port}}
-      args += %W{ #{username}@#{hostname}}
-=======
       args  = %W[ -o UserKnownHostsFile=/dev/null ]
       args += %W[ -o StrictHostKeyChecking=no ]
       args += %W[ -o IdentitiesOnly=yes ] if options[:keys]
@@ -164,10 +146,11 @@
       if options.key?(:forward_agent)
         args += %W[ -o ForwardAgent=#{options[:forward_agent] ? "yes" : "no"} ]
       end
+
+      args += %W[ -o ProxyCommand=#{options[:proxy_command]} ] if options[:proxy_command]
       Array(options[:keys]).each { |ssh_key| args += %W[ -i #{ssh_key} ] }
       args += %W[ -p #{port} ]
       args += %W[ #{username}@#{hostname} ]
->>>>>>> 32088d61
 
       LoginCommand.new(["ssh", *args])
     end
